--- conflicted
+++ resolved
@@ -58,16 +58,10 @@
 For example, `rename.py hex_clock hacker_clock` above, does the following
 substitutions in text files:
 
-<<<<<<< HEAD
    `hex_clock` --> `hacker_clock`
    `HexClock` --> `HackerClock`
+   `hexClock` --> `hackerClock`
    `HEX_CLOCK` --> `HACKER_CLOCK`
-=======
-   `hex_clock` --> `hacker_clock`  
-   `HexClock` --> `HackerClock`  
-   `hexClock` --> `hackerClock`  
-   `HEX_CLOCK` --> `HACKER_CLOCK`  
->>>>>>> 61b042fe
 
 Also, by default, the file `hex_clock.h` is renamed to `hacker_clock.h`, file
 rename can be disabled with `-f` flag, see **Usage** below.
